from __future__ import annotations

from abc import ABC, abstractmethod
from dataclasses import dataclass
from copy import deepcopy
from math import erf
from typing import Optional, TypedDict, TYPE_CHECKING, Union


import numpy as np
from numpy.polynomial.polynomial import Polynomial
from scipy.interpolate import interp1d

from .model_base import InstrumentModel, ModelData, InvalidInputError

if TYPE_CHECKING:
    from jaxtyping import Float

E2L = 81.8042103582802156
E2V = 437.393362604208619
E2K = 0.48259640220781652
SIGMA2FWHM = 2 * np.sqrt(2 * np.log(2))
SIGMA2FWHMSQ = SIGMA2FWHM**2


@dataclass(init=True, repr=True, frozen=True, slots=True)
class PyChopModelData(ModelData):
    d_chopper_sample: float
    d_sample_detector: float
    aperture_width: float
    theta: float
    q_size: float
    default_e_init: float
    allowed_e_init: list[float]
    max_wavenumber: float
    frequency_matrix: list[list[float]]
    choppers: dict[str, FermiChopper | DiskChopper]
    moderator: Moderator
    detector: None | Detector
    sample: None | Sample
    tjit: float


@dataclass(init=True, repr=True, frozen=True, slots=True)
class PyChopModelDataFermi(PyChopModelData):
    default_chopper_frequency: int
    allowed_chopper_frequencies: list[int]
    pslit: float
    radius: float
    rho: float

    @property
    def restrictions(self) -> dict[str, list[int | float]]:
        return {'e_init': self.allowed_e_init, 'chopper_frequency': self.allowed_chopper_frequencies}

    @property
    def defaults(self) -> dict:
        return {'e_init': self.default_e_init, 'chopper_frequency': self.default_chopper_frequency}


@dataclass(init=True, repr=True, frozen=True, slots=True)
class PyChopModelDataNonFermi(PyChopModelData):
    default_chopper_frequency: list[int]
    allowed_chopper_frequencies: list[list[int]]
    constant_frequencies: list[int]
    source_frequency: float
    n_frame: int

    @property
    def restrictions(self) -> dict[str, list[int | float]]:
        return {'e_init': self.allowed_e_init, 'chopper_frequency': self.allowed_chopper_frequencies}

    @property
    def defaults(self) -> dict:
        return {'e_init': self.default_e_init, 'chopper_frequency': self.default_chopper_frequency}


class FermiChopper(TypedDict):
    distance: float
    aperture_distance: float


class DiskChopper(TypedDict):
    distance: float
    nslot: int
    slot_width: float
    slot_ang_pos: Union[list[float], None]
    guide_width: float
    radius: float
    num_disk: int
    is_phase_independent: bool
    default_phase: Union[int, str]


class Sample(TypedDict):
    type: int
    thickness: float
    width: float
    height: float
    gamma: float
    
    
class Detector(TypedDict):
    type: int
    phi: float
    depth: float


class Moderator(TypedDict):
    type: int
    parameters: list[float]
    scaling_function: None | str
    scaling_parameters: list[float]
    measured_wavelength: list[float]
    measured_width: list[float]


class PyChopModel(InstrumentModel, ABC):
    input = 1
    output = 1

    data_class = PyChopModelData

<<<<<<< HEAD
    def __init__(self,
                 model_data: PyChopModelData,
                 chopper_frequency: list[int],
                 e_init: Optional[float] = None,
                 fitting_order: Optional[int] = 4,
                 **_):
        super().__init__(model_data)

=======
    def __call__(self, frequencies: Float[np.ndarray, 'frequencies'], *args, **kwargs) -> Float[np.ndarray, 'sigma']:
        return self.polynomial(frequencies)

    @property
    @abstractmethod
    def polynomial(self) -> Polynomial:
        """
        The polynomial fitted to the resolutions.

        Returns
        -------
        polynomial
            The polynomial modelling the resolution of an instrument at a particular value of
            incident energy and chopper frequency.
        """
        pass

    @staticmethod
    def _validate_e_init(e_init: float | None, model_data: PyChopModelData) -> float:
        """
        Validates that the user-provided `e_init` is within the allowed range for this instrument.

        Parameters
        ----------
        e_init
            The user-provided incident energy. If None, the default value for this instrument is
            used instead.
        model_data
            The data for a particular INS instrument.

        Returns
        -------
        e_init
            Valid incident energy.

        Raises
        ------
        InvalidInputError
            If the provided `e_init` is not within the range allowed for the instrument.
        """
>>>>>>> 32c29394
        if e_init is None:
            e_init = model_data.default_e_init
        elif not model_data.allowed_e_init[0] <= e_init <= model_data.allowed_e_init[1]:
            raise InvalidInputError(f'The provided incident energy ({e_init}) is not allowed; only values within the '
                                    f'range of {model_data.allowed_e_init} are possible.')

        return e_init

    @classmethod
    def _precompute_resolution(cls,
                               model_data: PyChopModelData,
                               e_init: float,
                               chopper_frequencies: list[int]
                               ) -> tuple[Float[np.ndarray, 'frequency'], Float[np.ndarray, 'resolution']]:
        fake_frequencies = np.linspace(0, e_init, 40, endpoint=False)
        vsq_van = cls._precompute_van_var(model_data, e_init, chopper_frequencies, fake_frequencies)
        e_final = e_init - fake_frequencies
        resolution = (2 * E2V * np.sqrt(e_final ** 3 * vsq_van)) / model_data.d_sample_detector

        return fake_frequencies, resolution / SIGMA2FWHM

    @classmethod
    def _precompute_van_var(cls,
                            model_data: PyChopModelData,
                            e_init: float,
                            chopper_frequencies: list[int],
                            fake_frequencies: Float[np.ndarray, 'frequency'],
                            ) -> Float[np.ndarray, 'resolution']:
        tsq_jit = model_data.tjit ** 2
        x0, xa, xm = cls._get_distances(model_data.choppers)
        x1, x2 = model_data.d_chopper_sample, model_data.d_sample_detector

        tsq_moderator = cls._get_moderator_width_squared(model_data.moderator, e_init)
        tsq_chopper = cls._get_chopper_width_squared(model_data, e_init, chopper_frequencies)

        # For Disk chopper spectrometers, the opening times of the first chopper can be the effective moderator time
        if tsq_chopper[1] is not None:
            frac_dist = 1 - (xm / x0)
            tsmeff = tsq_moderator * frac_dist ** 2  # Effective moderator time at first chopper
            x0 -= xm  # Propagate from first chopper, not from moderator (after rescaling tmod)
            tsq_moderator = tsmeff if (tsq_chopper[1] > tsmeff) else tsq_chopper[1]

        tsq_chopper = tsq_chopper[0]
        tanthm = np.tan(np.deg2rad(model_data.theta))
        omega = chopper_frequencies[0] * 2 * np.pi

        vi = E2V * np.sqrt(e_init)
        vf = E2V * np.sqrt(e_init - fake_frequencies)
        vratio = (vi / vf) ** 3

        factor = omega * (xa + x1)
        g1 = (1.0 - (omega * tanthm / vi) * (xa + x1))
        f1 = (1.0 + (x1 / x0) * g1) / factor
        g1 /= factor

        modfac = (x1 + vratio * x2) / x0
        chpfac = 1.0 + modfac
        apefac = f1 + ((vratio * x2 / x0) * g1)

        tsq_moderator *= modfac ** 2
        tsq_chopper *= chpfac ** 2
        tsq_jit *= chpfac ** 2
        tsq_aperture = apefac ** 2 * (model_data.aperture_width ** 2 / 12.0) * SIGMA2FWHMSQ

        vsq_van = tsq_moderator + tsq_chopper + tsq_jit + tsq_aperture

        if model_data.detector is not None:
            tsq_detector = (1. / vf) ** 2 * cls._get_detector_width_squared(model_data.detector, fake_frequencies, e_init)
            vsq_van += tsq_detector

            phi = np.deg2rad(model_data.detector['phi'])
        else:
            phi = 0.

        if model_data.sample is not None:
            g2 = (1.0 - (omega * tanthm / vi) * (x0 - xa))
            f2 = (1.0 + (x1 / x0) * g2) / factor
            g2 /= factor

            gamma = np.deg2rad(model_data.sample['gamma'])
            bb = - np.sin(gamma) / vi + np.sin(gamma - phi) / vf - f2 * np.cos(gamma)
            sample_factor = bb - (vratio * x2 / x0) * g2 * np.cos(gamma)

            tsq_sample = sample_factor ** 2 * cls._get_sample_width_squared(model_data.sample)
            vsq_van += tsq_sample

        # return vsq_van, tsq_moderator, tsq_chopper, tsq_jit, tsq_aperture, tsq_detector, tsq_sample
        # return vsq_van, tsq_moderator, tsq_chopper, tsq_jit, tsq_aperture
        return vsq_van

    @classmethod
    def _get_moderator_width_squared(cls,
                                     moderator_data: Moderator,
                                     e_init: float, ):
        wavelengths = moderator_data['measured_wavelength']
        if wavelengths is not None:
            # TODO: Sort the data in the yaml file and remove sorting below
            wavelengths = np.array(wavelengths)
            idx = np.argsort(wavelengths)
            wavelengths = wavelengths[idx]
            widths = np.array(moderator_data['measured_width'])[idx]

            interpolated_width = interp1d(wavelengths, widths, kind='slinear')

            wavelength = np.sqrt(E2L / e_init)
            if wavelength >= wavelengths[0]:  # Larger than the smallest OG value
                width = interpolated_width(min([wavelength, wavelengths[-1]])) / 1e6  # Table has widths in microseconds
                return width ** 2  # in FWHM

        return cls._get_moderator_width_analytical(moderator_data['type'],
                                                   moderator_data['parameters'],
                                                   moderator_data['scaling_function'],
                                                   moderator_data['scaling_parameters'],
                                                   e_init)

    @staticmethod
    def _get_moderator_width_analytical(imod: int,
                                        mod_pars: list[float],
                                        scaling_function: str | None,
                                        scaling_parameters: list[float],
                                        e_init: float) -> float:
        # TODO: Look into composition
        if imod == 0:
            return np.array(mod_pars) * 1e-3 / 1.95 / (437.392 * np.sqrt(e_init)) ** 2 * SIGMA2FWHMSQ
        elif imod == 1:
            return PyChopModel._get_moderator_width_ikeda_carpenter(*mod_pars, e_init=e_init)
        elif imod == 2:
            ei_sqrt = np.sqrt(e_init)
            delta_0, delta_G = mod_pars[0] * 1e-3, mod_pars[1] * 1e-3

            if scaling_function is not None:
                func = MODERATOR_MODIFICATION_FUNCTIONS[scaling_function]
                delta_0 *= func(e_init, scaling_parameters)

            return ((delta_0 + delta_G * ei_sqrt) / 1.96 / (437.392 * ei_sqrt)) ** 2 * SIGMA2FWHMSQ
        elif imod == 3:
            return Polynomial(mod_pars)(np.sqrt(E2L / e_init)) ** 2 * 1e-12
        else:
            raise NotImplementedError()

    @staticmethod
    def _get_moderator_width_ikeda_carpenter(s1: float, s2: float, b1: float, b2: float, e_mod: float, e_init: float):
        sig = np.sqrt(s1 ** 2 + s2 ** 2 * 81.8048 / e_init)
        a = 4.37392e-4 * sig * np.sqrt(e_init)
        b = b2 if e_init > 130. else b1
        r = np.exp(- e_init / e_mod)
        return (3. / a ** 2 + (r * (2. - r)) / b ** 2) * 1e-12 * SIGMA2FWHMSQ

    @classmethod
    @abstractmethod
    def _get_chopper_width_squared(cls,
                                   model_data: PyChopModelData,
                                   e_init: float,
                                   chopper_frequency: list[int]) -> tuple[float, float | None]:
        raise NotImplementedError()

    @staticmethod
    def _get_distances(choppers: dict[str, FermiChopper | DiskChopper]) -> tuple[float, float, float]:
        choppers: list[FermiChopper | DiskChopper] = list(choppers.values())
        mod_chop = choppers[-1]['distance']
        try:
            ap_chop = choppers[-1]['aperture_distance']
        except KeyError:
            ap_chop = mod_chop

        return mod_chop, ap_chop, choppers[0]['distance']

    @classmethod
    def _get_detector_width_squared(cls, detector_data: Detector,
                                    fake_frequencies: Float[np.ndarray, 'frequency'],
                                    e_init: float):
        wfs = np.sqrt(E2K * (e_init - fake_frequencies))
        t2rad = 0.063
        atms = 10.
        const = 50.04685368

        if detector_data['type'] == 1:
            raise NotImplementedError()
        else:
            rad = detector_data['depth'] * 0.5
            reff = rad * (1.0 - t2rad)
            var = 2.0 * (rad * (1.0 - t2rad)) * (const * atms)
            alf = var / wfs

            assert not np.any(alf < 0.)

            return cls._get_he_detector_width_squared(alf) * reff ** 2 * SIGMA2FWHMSQ

    @staticmethod
    def _get_he_detector_width_squared(alf: Float[np.ndarray, 'ALF']) -> Float[np.ndarray, 'ALF']:
        out = np.zeros(np.shape(alf))
        coefficients_low = [0.613452291529095, -0.3621914072547197, 6.0117947617747081e-02,
                  1.8037337764424607e-02, -1.4439005957980123e-02, 3.8147446724517908e-03, 1.3679160269450818e-05,
                  -3.7851338401354573e-04, 1.3568342238781006e-04, -1.3336183765173537e-05, -7.5468390663036011e-06,
                  3.7919580869305580e-06, -6.4560788919254541e-07, -1.0509789897250599e-07, 9.0282233408123247e-08,
                  -2.1598200223849062e-08, -2.6200750125049410e-10, 1.8693270043002030e-09, -6.0097600840247623e-10,
                  4.7263196689684150e-11, 3.3052446335446462e-11, -1.4738090470256537e-11, 2.1945176231774610e-12,
                  4.7409048908875206e-13, -3.3502478569147342e-13]

        coefficients_high = [0.9313232069059375, 7.5988886169808666e-02, -8.3110620384910993e-03,
                  1.1236935254690805e-03, -1.0549380723194779e-04, -3.8256672783453238e-05, 2.2883355513325654e-05,
                  -2.4595515448511130e-06, -2.2063956882489855e-06, 7.2331970290773207e-07, 2.2080170614557915e-07,
                  -1.2957057474505262e-07, -2.9737380539129887e-08, 2.2171316129693253e-08, 5.9127004825576534e-09,
                  -3.7179338302495424e-09, -1.4794271269158443e-09, 5.5412448241032308e-10, 3.8726354734119894e-10,
                  -4.6562413924533530e-11, -9.2734525614091013e-11, -1.1246343578630302e-11, 1.6909724176450425e-11,
                  5.6146245985821963e-12, -2.7408274955176282e-12]

        g0 = (32.0 - 3.0 * (np.pi ** 2)) / 48.0
        g1 = 14.0 / 3.0 - (np.pi ** 2) / 8.0

        chebyshev_low = np.polynomial.Chebyshev(coefficients_low, [0., 10.])
        chebyshev_high = np.polynomial.Chebyshev(coefficients_high, [-1., 1.])

        first_indices = alf <= 9.
        last_indices = alf >= 10.
        mid_indices = np.logical_not(np.logical_or(first_indices, last_indices))

        out[first_indices] = 0.25 * chebyshev_low(alf[first_indices])
        out[last_indices] = g0 + g1 * chebyshev_high(1. - 18. / alf[last_indices]) / alf[last_indices] ** 2

        mid_alf = alf[mid_indices]
        guess1 = 0.25 * chebyshev_low(mid_alf)
        guess2 = g0 + g1 * chebyshev_high(1. - 18. / mid_alf) / mid_alf ** 2
        out[mid_indices] = (10. - mid_alf) * guess1 + (mid_alf - 9.) * guess2

        return out

    @staticmethod
    def _get_sample_width_squared(sample_data: Sample) -> float:
        scaling_factor = 0.125 if sample_data['type'] == 2 else 1 / 12
        return sample_data['width'] ** 2 * scaling_factor * SIGMA2FWHMSQ

    # def _create_tau_resolution(self, model: str,
    #                           setting: list[str],
    #                           e_init: float,
    #                           chopper_frequency: float
    #                            ) -> Callable[[Float[np.ndarray, 'frequencies']], Float[np.ndarray, 'sigma']]:
    #     model_data = self.models[model]['parameters']
    #
    #     tsq_moderator = self.get_moderator_width(params['measured_width'], e_init, params['imod']) ** 2
    #     tsq_chopper = self.get_chopper_width_squared(setting, True, e_init, chopper_frequency)
    #
    #     l0 = self.constants['Fermi']['distance']
    #     l1 = self.constants['d_chopper_sample']
    #     l2 = self.constants['d_sample_detector']
    #
    #     def resolution(frequencies: Float[np.ndarray, 'frequencies']) -> Float[np.ndarray, 'sigma']:
    #         e_final = frequencies - e_init
    #         energy_term = (e_final / e_init) ** 1.5
    #
    #         term1 = (1 + (l0 + l1) / l2 * energy_term) ** 2
    #         term2 = (1 + l1 / l2 * energy_term) ** 2
    #
    #     return resolution


class PyChopModelFermi(PyChopModel):
    data_class = PyChopModelDataFermi

    def __init__(self,
                 model_data: PyChopModelDataFermi,
                 e_init: Optional[float] = None,
                 chopper_frequency: Optional[int] = None,
                 fitting_order: int = 4,
                 **_):
        if chopper_frequency is None:
            chopper_frequency = model_data.default_chopper_frequency
        elif chopper_frequency not in range(*model_data.allowed_chopper_frequencies):
            raise InvalidInputError(f'The provided chopper frequency ({chopper_frequency}) is not allowed; only the '
                                    f'following frequencies are possible: '
                                    f'{list(range(*model_data.allowed_chopper_frequencies))}')

        e_init = self._validate_e_init(e_init, model_data)

        fake_frequencies, resolution = self._precompute_resolution(model_data, e_init, [chopper_frequency])
        self._polynomial = Polynomial.fit(fake_frequencies, resolution, fitting_order)

    @property
    def polynomial(self):
        return self._polynomial

    @classmethod
    def _get_chopper_width_squared(cls,
                                   model_data: PyChopModelDataFermi,
                                   e_init: float,
                                   chopper_frequency: list[int]) -> tuple[float, None]:
        frequency = 2 * np.pi * chopper_frequency[0]
        gamm = (2.00 * model_data.radius ** 2 / model_data.pslit) * \
               abs(1.00 / model_data.rho - 2.00 * frequency / (437.392 * np.sqrt(e_init)))

        if gamm >= 4.:
            raise NoTransmissionError(f'The combination of e_init={e_init} and chopper_frequency={chopper_frequency} '
                                      f'is not valid because the Fermi chopper has no transmission at these values.')
        elif gamm <= 1.:
            gsqr = (1.00 - (gamm ** 2) ** 2 / 10.00) / (1.00 - (gamm ** 2) / 6.00)
        else:
            groot = np.sqrt(gamm)
            gsqr = 0.60 * gamm * ((groot - 2.00) ** 2) * (groot + 8.00) / (groot + 4.00)

        sigma = ((model_data.pslit / (2.00 * model_data.radius * frequency)) ** 2 / 6.00) * gsqr
        return sigma * SIGMA2FWHMSQ, None


class PyChopModelNonFermi(PyChopModel, ABC):
    """
    Abstract base class for PyChop models for instruments that do not have a Fermi chopper.

    This class contains methods for calculating the chopper contribution to the resolution function
    for all instruments that do not have a Fermi chopper, but it does not implement the abstract
    methods of its superclasses. Therefore, any of its subclasses *must implement* the ``__init__``
    method as well as the ``polynomial`` attribute.

    For most subclasses, the actual content of the ``__init__`` method should be nearly identical to
    that of the already existing subclasses; the only variable thing should be its signature.
    Different instruments have different sets of choppers, and so different sets of chopper
    frequencies have to be provided as a user input (mirroring the choice of the chopper frequencies
    on the physical INS instrument). Each subclass should have a separate argument for each of the
    user-tunable chopper frequencies, but then bundle them together to pass in to the
    `_validate_chopper_frequency` method which has an implementation in this class.
    """
    data_class = PyChopModelDataNonFermi

    @staticmethod
    def _validate_chopper_frequency(chopper_frequencies: list[int | None],
                                    model_data: PyChopModelDataNonFermi) -> list[int]:
        """
        Validates that the user-provided `chopper_frequencies` are among the allowed values for the instrument.

        Parameters
        ----------
        chopper_frequencies
            A list of chopper frequencies corresponding to the choppers with tunable frequencies.
            The list must have the same length and order as the
            `PyChopModelDataNonFermi.allowed_chopper_frequencies` for that instrument. Each entry
            which contains a ``None`` instead of a value will be replaced with the default value
            for the corresponding chopper.
        model_data
            The data for a particular INS instrument.

        Returns
        -------
        chopper_frequencies
            The valid chopper frequencies.

        Raises
        ------
        InvalidInputError
            If any of the provided `chopper_frequencies` is invalid.
        """
        for i, (frequency, allowed_chopper_frequencies) in (
                enumerate(zip(chopper_frequencies, model_data.allowed_chopper_frequencies))):
            if frequency is None:
                chopper_frequencies[i] = model_data.default_chopper_frequency[i]
            elif frequency not in range(*allowed_chopper_frequencies):
                raise InvalidInputError(
                    f'The provided chopper frequency ({frequency}) is not allowed; only the'
                    f' following frequencies are possible: '
                    f'{list(range(*allowed_chopper_frequencies))}')

        return chopper_frequencies

    @staticmethod
    def get_long_frequency(frequency: list[int],
                           model_data: PyChopModelDataNonFermi
                           ) -> Float[np.ndarray, 'chopper_frequencies']:
        frequency += model_data.default_chopper_frequency[len(frequency):]
        frequency_matrix = np.array(model_data.frequency_matrix)

        return np.dot(frequency_matrix, frequency) + model_data.constant_frequencies

    @classmethod
    def _get_chop_times(cls,
                        model_data: PyChopModelDataNonFermi,
                        e_init: float,
                        chopper_frequency: list[int]) -> list[list[Float[np.ndarray, 'times']]]:
        frequencies = cls.get_long_frequency(chopper_frequency, model_data)
        choppers = model_data.choppers

        # conversion factors
        lam2TOF = 252.7784  # the conversion from wavelength to TOF at 1m, multiply by distance
        uSec = 1e6  # seconds to microseconds
        lam = np.sqrt(81.8042 / e_init)  # convert from energy to wavelenth

        p_frames = model_data.source_frequency / model_data.n_frame

        # if there's only one disk we prepend a dummy disk with full opening at zero distance
        # so that the distance calculations (which needs the difference between disk pos) works
        if len(choppers) == 1:
            choppers = [
                {
                    'distance': 0,
                    'nslot': 1,
                    'slot_ang_pos': None,
                    'slot_width': 3141,
                    'guide_width': 10,
                    'radius': 500,
                    'num_disk': 1
                },
                *list(choppers.values())
            ]
            frequencies = np.array([model_data.source_frequency, frequencies[0]])
        else:
            choppers = list(choppers.values())

        chop_times = []

        # first we optimise on the main Ei
        for frequency, chopper in zip([frequencies[0], frequencies[-1]], [choppers[0], choppers[-1]]):
            chopper: DiskChopper
            this_phase, phase_independence = chopper['default_phase'], chopper['is_phase_independent']

            # checks whether this chopper should have an independently set phase / delay
            is_phase_str = isinstance(this_phase, str)
            islt = int(this_phase) if (phase_independence and is_phase_str) else 0

            if phase_independence and not is_phase_str:
                # effective chopper velocity (if 2 disks effective velocity is double)
                chopVel = 2 * np.pi * chopper['radius'] * chopper['num_disk'] * frequency

                # full opening time
                t_full_op = uSec * (chopper['slot_width'] + chopper['guide_width']) / chopVel
                realTimeOp = np.array([this_phase, this_phase + t_full_op])
            else:
                # the opening time of the chopper so that it is open for the focus wavelength
                t_open = lam2TOF * lam * chopper['distance']
                # effective chopper velocity (if 2 disks effective velocity is double)
                chopVel = 2 * np.pi * chopper['radius'] * chopper['num_disk'] * frequency

                # full opening time
                t_full_op = uSec * (chopper['slot_width'] + chopper['guide_width']) / chopVel
                # set the chopper phase to be as close to zero as possible
                realTimeOp = np.array([(t_open - t_full_op / 2.0), (t_open + t_full_op / 2.0)])

            slot, angles = chopper['nslot'], chopper['slot_ang_pos']

            chop_times.append([])
            if slot > 1 and angles:
                tslots = [(uSec * angles[j] / 360.0 / frequency) for j in range(slot)]
                tslots = [[(t + r * (uSec / frequency)) - tslots[0] for r in range(int(frequency / p_frames))] for t in
                          tslots]
                realTimeOp -= np.max(tslots[islt % slot])
                islt = 0
                next_win_t = uSec / model_data.source_frequency + (uSec / frequency)

                while realTimeOp[0] < next_win_t:
                    chop_times[-1].append(deepcopy(realTimeOp))
                    slt0 = islt % slot
                    slt1 = (islt + 1) % slot
                    angdiff = angles[slt1] - angles[slt0]
                    if (slt1 - slt0) != 1:
                        angdiff += 360
                    realTimeOp += uSec * (angdiff / 360.0) / frequency
                    islt += 1
            else:
                # If angular positions of slots not defined, assumed evenly spaced (LET, MERLIN)
                next_win_t = uSec / (slot * frequency)
                realTimeOp -= next_win_t * np.ceil(realTimeOp[0] / next_win_t)

                while realTimeOp[0] < (uSec / p_frames + next_win_t):
                    chop_times[-1].append(deepcopy(realTimeOp))
                    realTimeOp += next_win_t

        return chop_times

    @classmethod
    def _get_chopper_width_squared(cls,
                                   model_data: PyChopModelDataNonFermi,
                                   e_init: float,
                                   chopper_frequency: list[int]) -> tuple[float, float]:
        chop_times = cls._get_chop_times(model_data, e_init, chopper_frequency)

        wd0 = (chop_times[-1][0][1] - chop_times[-1][0][0]) * 0.5e-6
        wd1 = (chop_times[0][0][1] - chop_times[0][0][0]) * 0.5e-6

        return wd0 ** 2, wd1 ** 2


class PyChopModelCNCS(PyChopModelNonFermi):
    """
    A PyChop model for the CNCS instrument.

    This model is identical to all other PyChop models for instruments without a Fermi chopper, but
    the user-choice chopper frequencies have unique names compared to the other models.

    Parameters
    ----------
    model_data
        The data for the PyChopModel of the CNCS instrument.
    e_init
        The incident energy used in the INS experiment.
    resolution_disk_frequency
        The frequency of the resolution disk chopper (chopper 4)
    fermi_frequency
        The frequency of the Fermi chopper (chopper 1)
    fitting_order
        The order of the polynomial used for fitting against the resolution.

    Attributes
    ----------
    polynomial
    """
    def __init__(self,
                 model_data: PyChopModelDataNonFermi,
                 e_init: Optional[float] = None,
                 resolution_disk_frequency: Optional[int] = None,
                 fermi_frequency: Optional[int] = None,
                 fitting_order: int = 4,
                 **_):
        chopper_frequencies = [resolution_disk_frequency, fermi_frequency]
        chopper_frequencies = self._validate_chopper_frequency(chopper_frequencies, model_data)

        e_init = self._validate_e_init(e_init, model_data)

        frequencies, resolution = self._precompute_resolution(model_data, e_init, chopper_frequencies)
        self._polynomial = Polynomial.fit(frequencies, resolution, fitting_order)

    @property
    def polynomial(self):
        return self._polynomial


class PyChopModelLET(PyChopModelNonFermi):
    """
    A PyChop model for the LET instrument.

    This model is identical to all other PyChop models for instruments without a Fermi chopper, but
    the user-choice chopper frequencies have unique names compared to the other models.

    The LET instrument, specifically, has a set-up with multiple choppers of variable frequency, but
    where some of the choppers are set to a pre-determined fraction of the frequency of another
    chopper. Further, this relationship changes depending on the ``chopper_package`` setting. The
    `PyChopModelDataNonFermi.frequency_matrix` attribute describes this relationship, and the
    `get_long_frequency` method can be used to compute the frequencies of all choppers.

    Parameters
    ----------
    model_data
        The data for the PyChopModel of the CNCS instrument.
    e_init
        The incident energy used in the INS experiment.
    resolution_frequency
        The frequency of the resolution chopper (i.e. the second resolution disk chopper, or chopper
        5).
    pulse_remover_frequency
        The frequency of the pulse remover disk chopper (chopper 3).
    fitting_order
        The order of the polynomial used for fitting against the resolution.

    Attributes
    ----------
    polynomial
    """
    def __init__(self,
                 model_data: PyChopModelDataNonFermi,
                 e_init: Optional[float] = None,
                 resolution_frequency: Optional[int] = None,
                 pulse_remover_frequency: Optional[int] = None,
                 fitting_order: int = 4,
                 **_):
        chopper_frequencies = [resolution_frequency, pulse_remover_frequency]
        chopper_frequencies = self._validate_chopper_frequency(chopper_frequencies, model_data)

        e_init = self._validate_e_init(e_init, model_data)

        frequencies, resolution = self._precompute_resolution(model_data, e_init, chopper_frequencies)
        self._polynomial = Polynomial.fit(frequencies, resolution, fitting_order)

    @property
    def polynomial(self):
        return self._polynomial


def soft_hat(x, p):
    """
    ! Soft hat function, from Herbert subroutine library.
    ! For rescaling t-mod at low energy to account for broader moderator term
    """
    x = np.array(x)
    sig2fwhh = np.sqrt(8 * np.log(2))
    height, grad, x1, x2 = tuple(p[:4])
    sig1, sig2 = tuple(np.abs(p[4:6] / sig2fwhh))
    # linearly interpolate sig for x1<x<x2
    sig = ((x2 - x) * sig1 - (x1 - x) * sig2) / (x2 - x1)
    if np.shape(sig):
        sig[x < x1] = sig1
        sig[x > x2] = sig2
    # calculate blurred hat function with gradient
    e1 = (x1 - x) / (np.sqrt(2) * sig)
    e2 = (x2 - x) / (np.sqrt(2) * sig)
    y = (erf(e2) - erf(e1)) * ((height + grad * (x - (x2 + x1) / 2)) / 2)
    y = y + 1
    return y


MODERATOR_MODIFICATION_FUNCTIONS = {
    'soft_hat': soft_hat
}


class NoTransmissionError(Exception):
    pass<|MERGE_RESOLUTION|>--- conflicted
+++ resolved
@@ -121,16 +121,6 @@
 
     data_class = PyChopModelData
 
-<<<<<<< HEAD
-    def __init__(self,
-                 model_data: PyChopModelData,
-                 chopper_frequency: list[int],
-                 e_init: Optional[float] = None,
-                 fitting_order: Optional[int] = 4,
-                 **_):
-        super().__init__(model_data)
-
-=======
     def __call__(self, frequencies: Float[np.ndarray, 'frequencies'], *args, **kwargs) -> Float[np.ndarray, 'sigma']:
         return self.polynomial(frequencies)
 
@@ -171,7 +161,6 @@
         InvalidInputError
             If the provided `e_init` is not within the range allowed for the instrument.
         """
->>>>>>> 32c29394
         if e_init is None:
             e_init = model_data.default_e_init
         elif not model_data.allowed_e_init[0] <= e_init <= model_data.allowed_e_init[1]:
@@ -437,6 +426,8 @@
                  chopper_frequency: Optional[int] = None,
                  fitting_order: int = 4,
                  **_):
+        super().__init__(model_data)
+        
         if chopper_frequency is None:
             chopper_frequency = model_data.default_chopper_frequency
         elif chopper_frequency not in range(*model_data.allowed_chopper_frequencies):
@@ -680,6 +671,8 @@
                  fermi_frequency: Optional[int] = None,
                  fitting_order: int = 4,
                  **_):
+        super().__init__(model_data)
+
         chopper_frequencies = [resolution_disk_frequency, fermi_frequency]
         chopper_frequencies = self._validate_chopper_frequency(chopper_frequencies, model_data)
 
@@ -731,6 +724,8 @@
                  pulse_remover_frequency: Optional[int] = None,
                  fitting_order: int = 4,
                  **_):
+        super().__init__(model_data)
+
         chopper_frequencies = [resolution_frequency, pulse_remover_frequency]
         chopper_frequencies = self._validate_chopper_frequency(chopper_frequencies, model_data)
 
